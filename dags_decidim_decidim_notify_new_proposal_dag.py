--- conflicted
+++ resolved
@@ -162,12 +162,9 @@
 
                 for _, row in proposals_df_new.iterrows():
                     state = row["state"]
-<<<<<<< HEAD
 
                     organization_name = row['author.organizationName'] if 'author.organizationName' in row else ""
                     author_name = row['author.name'] if 'author.name' in row else "-"
-=======
->>>>>>> 5765a33b
 
                     proposal_message = (
                         f"{state['emoji']} Proposta <b>{state['label']}</b>em {row['date'].strftime('%d/%m/%Y %H:%M')}"
