--- conflicted
+++ resolved
@@ -40,12 +40,6 @@
     parágrafos/propostas mais receberam contribuições de modo a focar os esforços nestes parágrafos/propostas.</p>
 </section>
 
-<<<<<<< HEAD
-  <!-- {{ macros.print_large_table(data.participatory_table, 
-    "Dispositivos", 
-    "A tabela contêm todos os dispositivos do componente e seus numeros de comentarios e votos",'second-large-table-element') }} -->
-=======
   {{ macros.create_table_from_dict(data.participatory_texts) }}
->>>>>>> 93018fcc
 
 </html>