dbt_pg_project:
  target: prod
  outputs:
<<<<<<< HEAD
=======
    local:
      type: postgres
      host: localhost
      port: 25570
      dbname: airflow
      user: airflow
      pass: airflow
      schema: public
      threads: 4
>>>>>>> c7e82ab7
    prod:
      host: "{{ env_var('DBT_POSTGRES_HOST') }}"
      port: 5432
      dbname: analytics
      user: "{{ env_var('DBT_POSTGRES_USER') }}"
      pass: "{{ env_var('DBT_POSTGRES_PASSWORD') }}"
      schema: dbt, public
      threads: 4
      type: postgres
<|MERGE_RESOLUTION|>--- conflicted
+++ resolved
@@ -1,8 +1,6 @@
 dbt_pg_project:
   target: prod
   outputs:
-<<<<<<< HEAD
-=======
     local:
       type: postgres
       host: localhost
@@ -12,7 +10,6 @@
       pass: airflow
       schema: public
       threads: 4
->>>>>>> c7e82ab7
     prod:
       host: "{{ env_var('DBT_POSTGRES_HOST') }}"
       port: 5432
