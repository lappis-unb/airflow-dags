"""
Classe base com funções fundamentais para componentes Decidim.

Métodos:
    __init__(self, conn_id: str, component_id: int): Inicializa uma nova instância de ComponentBaseHook.
    get_component_link(self) -> str: Recupera o link para o componente.
    get_component_type(self) -> str: Recupera o tipo do componente Decidim via consulta GraphQL.
    get_participatory_id_and_type(self): Recupera ID e tipo do espaço participativo associado.
    get_participatory_space(self) -> dict[str, str]: Recupera info sobre o espaço participativo associado.
    _parse_comment(self, comment: dict, root_component_id, parent_comment_id: int = None) -> dict: Formata um comentário.
    _build_comment_thread(self, parent_comment: dict[str], root_component_id: int, thread_level: int = 1): Constrói thread de comentários recursivamente.
    get_comments_threads(self, root_comments: list[dict[str]], root_component_id): Recupera threads de comentários para lista de comentários raiz.
    get_component(self, **kwargs) -> dict[str, str]: Recupera informações sobre o componente. (Método abstrato)
    get_comments(self, **kwargs): Recupera comentários. (Método abstrato)
    component_json_to_dataframe(self, json_component, **kwargs): Transforma dados do componente em DataFrame do pandas. (Método abstrato)
"""  # noqa: E501

import logging
from datetime import datetime
from pathlib import Path
from typing import Optional
from urllib.parse import urljoin

import inflect
import numpy as np
import pandas as pd
<<<<<<< HEAD
import pytz
=======
import pendulum
>>>>>>> 46c421c7
from inflection import underscore

from plugins.graphql.hooks.graphql_hook import GraphQLHook


class ComponentBaseHook:
    """Classe base com funções fundamentais para componentes Decidim."""

    def __init__(self, conn_id: str, component_id: int):
        """
        Inicializa uma nova instância de ComponentBaseHook.

        Args:
        ----
            conn_id (str): O ID de conexão para o Airflow.
            component_id (int): O ID do componente para o qual o hook está sendo criado.
        """
        self.graphql = GraphQLHook(conn_id)
        self.component_id = component_id
        self.component_type: str = self.get_component_type()

    def _lower_first_letter(self, string: str):
        return string[:1].lower() + string[1:] if string else ""

    def get_component_link(self) -> str:
        """
        Recupera o link para o componente.

        Returns
        -------
            str: O link para o componente.
        """
        participatory_space = self.get_participatory_space()
        inflect_engine = inflect.engine()
        link_base = urljoin(
            self.graphql.api_url,
            f"{inflect_engine.plural(participatory_space['type_for_links'])}/{participatory_space['slug']}/f/{self.component_id}/{self.component_type.lower()}",
        )
        del inflect_engine
        return link_base

    def get_component_type(self) -> str:
        """
        Recupera o tipo do componente.

        Returns
        -------
            str: O tipo do componente.
        """
        graphql_query = f"""
                    {{
                        component(id: {self.component_id}) {{
                            __typename
                        }}
                    }}
                    """
        logging.info("Getting component type for component id %s.", self.component_id)
        response = self.graphql.run_graphql_query(graphql_query=graphql_query)
        assert response["data"]["component"] is not None, response
        return response["data"]["component"]["__typename"]

    def get_participatory_escope(self):
        """
        Retrieves the ID and type of the participatory space with scope.

        Returns
        -------
            dict[str, str]: The participatory space ID and type.
        """
        participatory_space = self.get_participatory_id_and_type()

        graphql_query = f"""
            {{
            {participatory_space["type"]}(id: {participatory_space["id"]}){{
                id
                scope {{
                    id
                    name {{
                        translation(locale:"pt-BR")
                    }}
                }}
            }}
        }}
        """
        response = self.graphql.run_graphql_query(graphql_query)
        try:
            participatory_space = response["data"][participatory_space["type"]]
            participatory_space["type_for_links"] = underscore(
                self._lower_first_letter(participatory_space["type"])
            ).split("_")[-1]
        except KeyError as error:
            logging.error(response)
            raise error
        return participatory_space

    def get_participatory_id_and_type(self):
        """
        Recupera o ID e tipo do espaço participativo associado ao componente.

        Returns
        -------
            dict[str, str]: O ID e tipo do espaço participativo.
        """
        graphql_query = f"""{{
                component(id: {self.component_id}) {{
                    participatorySpace {{
                        id
                        type
                }}
            }}
        }}
        """
        response = self.graphql.run_graphql_query(graphql_query)
        participatory_space: dict[str, str] = response["data"]["component"]["participatorySpace"]

        participatory_space["type"] = self._lower_first_letter(participatory_space["type"].split("::")[-1])

        return participatory_space

    def get_participatory_space(self) -> dict[str, str]:
        """
        Recupera informações sobre o espaço participativo associado ao componente.

        Returns
        -------
            dict[str, str]: Informações sobre o espaço participativo.
        """
        participatory_space = self.get_participatory_id_and_type()

        graphql_query = f"""
            {{
            {participatory_space["type"]}(id: {participatory_space["id"]}){{
                id
                type
                slug
                title {{
                    translation(locale: "pt-BR")
                }}
            }}
        }}
        """
        response = self.graphql.run_graphql_query(graphql_query)
        try:
            participatory_space = response["data"][participatory_space["type"]]
            participatory_space["type"] = self._lower_first_letter(
                participatory_space["type"].split("::")[-1]
            )
            participatory_space["type_for_links"] = underscore(participatory_space["type"]).split("_")[-1]
        except KeyError as error:
            logging.error(response)
            raise error
        return participatory_space

    def _format_comment(
        self, comment: dict, root_component_id, parent_comment_id: Optional[int] = None
    ) -> dict:
        """
        Formata um comentário em um dicionário.

        Args:
        ----
            comment (dict): O comentário a ser formatado.
            root_component_id: O ID do componente raiz.
            parent_comment_id (int): O ID do comentário pai.

        Returns:
        -------
            dict: O comentário formatado.
        """
        return {
            "root_component_id": root_component_id,
            "parent_comment_id": (parent_comment_id if parent_comment_id else comment["id"]),
            "body": comment["body"],
            "author_id": comment["author"]["id"],
            "author_name": comment["author"]["name"],
            "comment_id": comment["id"],
            "creation_date": comment["createdAt"],
            "update_date": comment["updatedAt"],
            "status": comment["status"],
        }

    def _build_comment_thread(self, parent_comment: dict[str], root_component_id: int, thread_level: int = 1):
        """
        Constrói uma thread de comentários recursivamente.

        Args:
        ----
            parent_comment (dict[str]): O comentário pai.
            root_component_id (int): O ID do componente raiz.
            thread_level (int): O nível da thread de comentários.
        """
        graphql_query = self.graphql.get_graphql_query_from_file(
            Path(__file__).parent.joinpath("../../gql/commentable/get_comments_by_commentable_id.gql")
        )
        query_params = {"id": str(parent_comment["id"])}
        result = self.graphql.run_graphql_query(graphql_query, variables=query_params)
        commentable = result["data"]["commentable"]
        if thread_level == 1:  # Nível raiz
            yield self._format_comment(parent_comment, root_component_id=root_component_id)
        for comment in commentable["comments"]:
            yield self._format_comment(
                comment,
                root_component_id=root_component_id,
                parent_comment_id=parent_comment["id"],
            )
            yield from self._build_comment_thread(
                comment,
                thread_level=thread_level + 1,
                root_component_id=root_component_id,
            )

    def get_comments_threads(self, root_comments: "list[dict[str]]", root_component_id):
        """
        Recupera threads de comentários para uma lista de comentários raiz.

        Args:
        ----
            root_comments (list[dict[str]]): Lista de comentários raiz.
            root_component_id (int): O ID do componente raiz.

        Yields:
        ------
            dict: Um comentário na thread.
        """
        for comment in root_comments:
            yield from self._build_comment_thread(comment, root_component_id=root_component_id)

    def get_comments_df(
        self,
        root_comments: "list[dict[str]]",
        root_component_id,
        start_date_filter: Optional[datetime] = None,
        end_date_filter: Optional[datetime] = None,
    ):

        comments = self.get_comments_threads(root_comments=root_comments, root_component_id=root_component_id)
        df = pd.DataFrame(comments)
        logging.info("Dataframe shape of comments: %s", df.shape)
        if df.empty:
            logging.warning(
                "Dataframe empty. %s",
                [root_comments, root_component_id, start_date_filter, end_date_filter],
            )
            return df

<<<<<<< HEAD
        df["creation_date"] = pd.to_datetime(df["creation_date"])
        df["update_date"] = pd.to_datetime(df["update_date"])

        df["date_filter"] = df[["creation_date", "update_date"]].max(axis=1)

        if start_date_filter:
            start_date_filter = pd.to_datetime(start_date_filter)
            start_date_filter = start_date_filter.replace(tzinfo=pytz.timezone("America/Sao_Paulo"))
            df = df[df["date_filter"] > start_date_filter]
        if end_date_filter:
            end_date_filter = pd.to_datetime(end_date_filter)
            end_date_filter = end_date_filter.replace(tzinfo=pytz.timezone("America/Sao_Paulo"))
            df = df[df["date_filter"] < end_date_filter]
=======
        parse_date = lambda date: pendulum.parse(str(date), strict=False)

        df["creation_date"] = df["creation_date"].apply(parse_date)
        df["update_date"] = df["update_date"].apply(parse_date)

        df["date_filter"] = df[["creation_date", "update_date"]].max(axis=1)
        df["date_filter"] = df["date_filter"].apply(parse_date)

        if start_date_filter:
            df = df[df["date_filter"] > parse_date(start_date_filter)]
        if end_date_filter:
            df = df[df["date_filter"] < parse_date(end_date_filter)]
>>>>>>> 46c421c7

        logging.info(df["date_filter"].max())
        link_base = self.get_component_link().rstrip("/")

        ids = np.char.array(df["root_component_id"].values, unicode=True)
        df = df.assign(link=(link_base + "/" + ids).astype(str))
        logging.info("New Dataframe shape of comments: %s", df.shape)

        return df

    def get_component(self, **kwargs) -> "dict[str, str]":
        """
        Recupera informações sobre o componente.

        Returns
        -------
            dict[str, str]: Informações sobre o componente.
        """
        raise NotImplementedError

    def get_comments(self, **kwargs):
        """
        Recupera comentários.

        Raises
        ------
            NotImplementedError: Este método deve ser implementado em classes derivadas.
        """
        raise NotImplementedError

        return self.get_comments_df()

    def component_json_to_dataframe(self, json_component, **kwargs):
        """
        Transforma dados do componente em formato JSON em um DataFrame do pandas.

        Raises
        ------
            NotImplementedError: Este método deve ser implementado em classes derivadas.
        """
        raise NotImplementedError<|MERGE_RESOLUTION|>--- conflicted
+++ resolved
@@ -24,11 +24,7 @@
 import inflect
 import numpy as np
 import pandas as pd
-<<<<<<< HEAD
-import pytz
-=======
 import pendulum
->>>>>>> 46c421c7
 from inflection import underscore
 
 from plugins.graphql.hooks.graphql_hook import GraphQLHook
@@ -274,21 +270,6 @@
             )
             return df
 
-<<<<<<< HEAD
-        df["creation_date"] = pd.to_datetime(df["creation_date"])
-        df["update_date"] = pd.to_datetime(df["update_date"])
-
-        df["date_filter"] = df[["creation_date", "update_date"]].max(axis=1)
-
-        if start_date_filter:
-            start_date_filter = pd.to_datetime(start_date_filter)
-            start_date_filter = start_date_filter.replace(tzinfo=pytz.timezone("America/Sao_Paulo"))
-            df = df[df["date_filter"] > start_date_filter]
-        if end_date_filter:
-            end_date_filter = pd.to_datetime(end_date_filter)
-            end_date_filter = end_date_filter.replace(tzinfo=pytz.timezone("America/Sao_Paulo"))
-            df = df[df["date_filter"] < end_date_filter]
-=======
         parse_date = lambda date: pendulum.parse(str(date), strict=False)
 
         df["creation_date"] = df["creation_date"].apply(parse_date)
@@ -301,7 +282,6 @@
             df = df[df["date_filter"] > parse_date(start_date_filter)]
         if end_date_filter:
             df = df[df["date_filter"] < parse_date(end_date_filter)]
->>>>>>> 46c421c7
 
         logging.info(df["date_filter"].max())
         link_base = self.get_component_link().rstrip("/")
