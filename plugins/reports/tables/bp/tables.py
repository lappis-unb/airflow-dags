import pandas as pd

"""
    def filter_proposals(self, bp_data, states, pattern):
        proposals = []
        for proposal in bp_data:
            proposal_state = proposal.get("proposal_state")
            proposal_title = proposal.get("proposal_title")
            if (
                proposal_state is not None
                and proposal_state not in states
                and bool(re.match(pattern, proposal_title))
            ):
                proposals.append(proposal)
        return proposals

"""


class BrasilParticipativoTables:
    """Provides methods to generate specific tables for the brasil participativo report."""

    @classmethod
    def generate_table_proposals_overview(
        cls, votes_per_proposal: list[int], total_comments_per_proposal: list[int]
    ):
        assert len(votes_per_proposal) == len(total_comments_per_proposal)

        num_proposals = len(votes_per_proposal)

        return {
            "Propostas": num_proposals,
            "Votos": sum(votes_per_proposal),
            "Comentários": sum(total_comments_per_proposal),
        }

    @classmethod
    def generate_table_theme_ranking(
        cls,
        proposals_categories: list[str],
        proposals_ids: list,
        total_comments_per_proposal: list[int],
        votes_per_proposal: list[int],
    ):
        assert all(
            len(lst) == len(proposals_categories)
            for lst in [proposals_ids, total_comments_per_proposal, votes_per_proposal]
        )

        df = pd.DataFrame(
            data={
                "proposals_categories": proposals_categories,
                "proposals_ids": proposals_ids,
                "total_comments_per_proposal": total_comments_per_proposal,
                "votes_per_proposal": votes_per_proposal,
            },
            index=range(len(proposals_ids)),
        )

        grouped = df.groupby("proposals_categories").agg(
            total_proposals=pd.NamedAgg(column="proposals_ids", aggfunc="count"),
            total_comments=pd.NamedAgg(column="total_comments_per_proposal", aggfunc="sum"),
            total_votes=pd.NamedAgg(column="votes_per_proposal", aggfunc="sum"),
        )

        grouped = grouped.rename_axis("Tema")

        ranked_themes = grouped.sort_values("total_proposals", ascending=False)

        ranked_themes = ranked_themes.rename(
            columns={
                "total_proposals": "Total de Propostas",
                "total_votes": "Total de Votos",
                "total_comments": "Total de Comentários",
            }
        )

        ranking_list = ranked_themes.reset_index().to_dict("records")
        return ranking_list

    @classmethod
    def generate_top_proposals(
        cls,
        proposals_ids: list,
        proposals_titles: list[str],
        proposals_category_titles: list[str],
        votes_per_proposal: list[int],
        total_comments_per_proposal: list[int],
    ):
        assert all(
            len(lst) == len(proposals_ids)
            for lst in [
                proposals_titles,
                proposals_category_titles,
                votes_per_proposal,
                total_comments_per_proposal,
            ]
        )

        df = pd.DataFrame(
            data={
                "proposals_ids": proposals_ids,
                "proposals_titles": proposals_titles,
                "proposals_category_titles": proposals_category_titles,
                "votes_per_proposal": votes_per_proposal,
                "total_comments_per_proposal": total_comments_per_proposal,
            },
            index=range(len(proposals_ids)),
        )
        df_ranking = df.sort_values(by="votes_per_proposal", ascending=False).head(20)

        df_ranking = df_ranking.rename(
            columns={
                "proposals_ids": "ID",
                "proposals_titles": "Proposta",
                "proposals_category_titles": "Categoria",
                "votes_per_proposal": "Votos",
                "total_comments_per_proposal": "Comentários",
            }
        )
        print(len(df_ranking.to_dict("records")))
        return df_ranking.to_dict("records")

    @classmethod    
    def generate_participatory_texts_proposals(
        cls,
        proposals_ids: list,
        proposals_titles: list[str],
        votes_per_proposal: list[int],
        total_comments_per_proposal: list[int],
    ):
        assert all(
            len(lst) == len(proposals_ids)
            for lst in [
                proposals_titles,
                votes_per_proposal,
                total_comments_per_proposal,
            ]
        )

        df = pd.DataFrame(
            data={
<<<<<<< HEAD
                "proposals_ids": proposals_ids,
                "proposals_titles": proposals_titles,
                "votes_per_proposal": votes_per_proposal,
                "total_comments_per_proposal": total_comments_per_proposal,
            },
            index=range(len(proposals_ids)),
        )
        df_ranking = df.sort_values(by="votes_per_proposal", ascending=False).head()

        df_ranking = df_ranking.rename(
            columns={
                "proposals_titles": "Dispositivo",
                "proposals_ids": "ID",                
                "votes_per_proposal": "N de comentários",
                "total_comments_per_proposal": "N de votos",
            }
        )
=======
                "id": proposals_ids,
                "title": proposals_titles,
                "proposal_total_votes": votes_per_proposal,
                "total_comments": total_comments_per_proposal,
            },
            index=range(len(proposals_ids)),
        )
        df_ranking = df.sort_values(by="total_comments", ascending=False)

        df_ranking = df_ranking.rename(
            columns={
                "title": "Dispositivo",
                "id": "ID",                
                "total_comments": "N de comentários",
                "proposal_total_votes": "N de votos",
            }
        )
        print(len(df_ranking.to_dict("records")))
        return df_ranking.to_dict("records")
>>>>>>> cecc29b8
<|MERGE_RESOLUTION|>--- conflicted
+++ resolved
@@ -121,7 +121,7 @@
         print(len(df_ranking.to_dict("records")))
         return df_ranking.to_dict("records")
 
-    @classmethod    
+    @classmethod
     def generate_participatory_texts_proposals(
         cls,
         proposals_ids: list,
@@ -140,25 +140,6 @@
 
         df = pd.DataFrame(
             data={
-<<<<<<< HEAD
-                "proposals_ids": proposals_ids,
-                "proposals_titles": proposals_titles,
-                "votes_per_proposal": votes_per_proposal,
-                "total_comments_per_proposal": total_comments_per_proposal,
-            },
-            index=range(len(proposals_ids)),
-        )
-        df_ranking = df.sort_values(by="votes_per_proposal", ascending=False).head()
-
-        df_ranking = df_ranking.rename(
-            columns={
-                "proposals_titles": "Dispositivo",
-                "proposals_ids": "ID",                
-                "votes_per_proposal": "N de comentários",
-                "total_comments_per_proposal": "N de votos",
-            }
-        )
-=======
                 "id": proposals_ids,
                 "title": proposals_titles,
                 "proposal_total_votes": votes_per_proposal,
@@ -171,11 +152,10 @@
         df_ranking = df_ranking.rename(
             columns={
                 "title": "Dispositivo",
-                "id": "ID",                
+                "id": "ID",
                 "total_comments": "N de comentários",
                 "proposal_total_votes": "N de votos",
             }
         )
         print(len(df_ranking.to_dict("records")))
-        return df_ranking.to_dict("records")
->>>>>>> cecc29b8
+        return df_ranking.to_dict("records")