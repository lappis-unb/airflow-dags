import pandas as pd

"""
    def filter_proposals(self, bp_data, states, pattern):
        proposals = []
        for proposal in bp_data:
            proposal_state = proposal.get("proposal_state")
            proposal_title = proposal.get("proposal_title")
            if (
                proposal_state is not None
                and proposal_state not in states
                and bool(re.match(pattern, proposal_title))
            ):
                proposals.append(proposal)
        return proposals

"""


class BrasilParticipativoTables:
    """Provides methods to generate specific tables for the brasil participativo report."""

    @classmethod
    def generate_table_proposals_overview(
        cls, votes_per_proposal: list[int], total_comments_per_proposal: list[int]
    ):
        assert len(votes_per_proposal) == len(total_comments_per_proposal)

        num_proposals = len(votes_per_proposal)

        return {
            "Propostas": num_proposals,
            "Votos": sum(votes_per_proposal),
            "Comentários": sum(total_comments_per_proposal),
        }

    @classmethod
    def generate_table_theme_ranking(
        cls,
        proposals_categories: list[str],
        proposals_ids: list,
        total_comments_per_proposal: list[int],
        votes_per_proposal: list[int],
    ):
        assert all(
            len(lst) == len(proposals_categories)
            for lst in [proposals_ids, total_comments_per_proposal, votes_per_proposal]
        )

        df = pd.DataFrame(
            data={
                "proposals_categories": proposals_categories,
                "proposals_ids": proposals_ids,
                "total_comments_per_proposal": total_comments_per_proposal,
                "votes_per_proposal": votes_per_proposal,
            },
            index=range(len(proposals_ids)),
        )

        grouped = df.groupby("proposals_categories").agg(
            total_proposals=pd.NamedAgg(column="proposals_ids", aggfunc="count"),
            total_comments=pd.NamedAgg(column="total_comments_per_proposal", aggfunc="sum"),
            total_votes=pd.NamedAgg(column="votes_per_proposal", aggfunc="sum"),
        )

        grouped = grouped.rename_axis("Tema")

        ranked_themes = grouped.sort_values("total_proposals", ascending=False)

        ranked_themes = ranked_themes.rename(
            columns={
                "total_proposals": "Total de Propostas",
                "total_votes": "Total de Votos",
                "total_comments": "Total de Comentários",
            }
        )

        ranking_list = ranked_themes.reset_index().to_dict("records")
        return ranking_list

    @classmethod
    def generate_top_proposals(
        cls,
        proposals_ids: list,
        proposals_titles: list[str],
        proposals_category_titles: list[str],
        votes_per_proposal: list[int],
        total_comments_per_proposal: list[int],
    ):
        assert all(
            len(lst) == len(proposals_ids)
            for lst in [
                proposals_titles,
                proposals_category_titles,
                votes_per_proposal,
                total_comments_per_proposal,
            ]
        )

        df = pd.DataFrame(
            data={
                "proposals_ids": proposals_ids,
                "proposals_titles": proposals_titles,
                "proposals_category_titles": proposals_category_titles,
                "votes_per_proposal": votes_per_proposal,
                "total_comments_per_proposal": total_comments_per_proposal,
            },
            index=range(len(proposals_ids)),
        )
        df_ranking = df.sort_values(by="votes_per_proposal", ascending=False).head(20)

        df_ranking = df_ranking.rename(
            columns={
                "proposals_ids": "ID",
                "proposals_titles": "Proposta",
                "proposals_category_titles": "Categoria",
                "votes_per_proposal": "Votos",
                "total_comments_per_proposal": "Comentários",
            }
        )
        print(len(df_ranking.to_dict("records")))
        return df_ranking.to_dict("records")

<<<<<<< HEAD
    @classmethod    
=======
    @classmethod
>>>>>>> 851007a2
    def generate_participatory_texts_proposals(
        cls,
        proposals_ids: list,
        proposals_titles: list[str],
        votes_per_proposal: list[int],
        total_comments_per_proposal: list[int],
    ):
        assert all(
            len(lst) == len(proposals_ids)
            for lst in [
                proposals_titles,
                votes_per_proposal,
                total_comments_per_proposal,
            ]
        )

        df = pd.DataFrame(
            data={
                "id": proposals_ids,
                "title": proposals_titles,
                "proposal_total_votes": votes_per_proposal,
                "total_comments": total_comments_per_proposal,
            },
            index=range(len(proposals_ids)),
        )
        df_ranking = df.sort_values(by="total_comments", ascending=False)

        df_ranking = df_ranking.rename(
            columns={
                "title": "Dispositivo",
<<<<<<< HEAD
                "id": "ID",                
=======
                "id": "ID",
>>>>>>> 851007a2
                "total_comments": "N de comentários",
                "proposal_total_votes": "N de votos",
            }
        )
        print(len(df_ranking.to_dict("records")))
        return df_ranking.to_dict("records")<|MERGE_RESOLUTION|>--- conflicted
+++ resolved
@@ -121,11 +121,7 @@
         print(len(df_ranking.to_dict("records")))
         return df_ranking.to_dict("records")
 
-<<<<<<< HEAD
     @classmethod    
-=======
-    @classmethod
->>>>>>> 851007a2
     def generate_participatory_texts_proposals(
         cls,
         proposals_ids: list,
@@ -156,14 +152,11 @@
         df_ranking = df_ranking.rename(
             columns={
                 "title": "Dispositivo",
-<<<<<<< HEAD
                 "id": "ID",                
-=======
-                "id": "ID",
->>>>>>> 851007a2
                 "total_comments": "N de comentários",
                 "proposal_total_votes": "N de votos",
             }
         )
         print(len(df_ranking.to_dict("records")))
+        
         return df_ranking.to_dict("records")