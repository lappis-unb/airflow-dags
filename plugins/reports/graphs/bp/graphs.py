--- conflicted
+++ resolved
@@ -119,15 +119,7 @@
         state_rename = {"accepted": "Aceita", "withdrawn": "Retirada",
                         "rejected": "Rejeitada", None: "Em avaliação"}
 
-<<<<<<< HEAD
         df['proposal_state'] = df['proposal_state'].map(state_rename)
-=======
-        state_rename = {
-            "accepted": "Aceita",
-            "withdrawn": "Retirada",
-            "rejected": "Rejeitada",
-        }
->>>>>>> 563cbf85
 
         state_counts = df['proposal_state'].value_counts().reset_index()
         state_counts.columns = ['Estado', 'Quantidade']
@@ -140,18 +132,9 @@
         }
 
         fig = px.pie(
-<<<<<<< HEAD
             state_counts, names='Estado', values='Quantidade', hole=0.3,
             title='Situação das Propostas', width=width, height=height, color='Estado',
             color_discrete_map=color_map)
-=======
-            state_counts,
-            names="Estado",
-            values="Quantidade",
-            hole=0.3,
-            title="Situação das Propostas",
-        )
->>>>>>> 563cbf85
 
         return self.b64_encode_graph(fig)
 
